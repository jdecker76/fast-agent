--- conflicted
+++ resolved
@@ -8,27 +8,6 @@
 class Provider(Enum):
     """Supported LLM providers"""
 
-<<<<<<< HEAD
-    def __new__(cls, config_name, display_name=None):
-        obj = object.__new__(cls)
-        obj._value_ = config_name
-        obj.display_name = display_name or config_name.title()
-        return obj
-
-    ANTHROPIC = ("anthropic", "Anthropic")
-    DEEPSEEK = ("deepseek", "Deepseek")
-    FAST_AGENT = ("fast-agent", "FastAgent")
-    GENERIC = ("generic", "Generic")
-    GOOGLE_OAI = ("googleoai", "GoogleOAI")  # For Google through OpenAI libraries
-    GOOGLE = ("google", "Google")  # For Google GenAI native library
-    OPENAI = ("openai", "OpenAI")
-    OPENROUTER = ("openrouter", "OpenRouter")
-    TENSORZERO = ("tensorzero", "TensorZero")  # For TensorZero Gateway
-    AZURE = ("azure", "Azure")  # Azure OpenAI Service
-    ALIYUN = ("aliyun", "Aliyun")  # Aliyun Bailian OpenAI Service
-    HUGGINGFACE = ("huggingface", "HuggingFace")  # For HuggingFace MCP connections
-    XAI = ("xai", "XAI")  # For xAI Grok models
-=======
     ANTHROPIC = "anthropic"
     DEEPSEEK = "deepseek"
     FAST_AGENT = "fast-agent"
@@ -41,5 +20,4 @@
     AZURE = "azure"  # Azure OpenAI Service
     ALIYUN = "aliyun"  # Aliyun Bailian OpenAI Service
     BEDROCK = "bedrock" # AWS Bedrock Service
-    HUGGINGFACE = "huggingface"  # For HuggingFace MCP connections
->>>>>>> c81d418b
+    HUGGINGFACE = "huggingface"  # For HuggingFace MCP connections