"""
Module for handling MCP Sampling functionality without causing circular imports.
This simplified implementation directly converts between MCP types and PromptMessageMultipart.
"""

from mcp import ClientSession
from mcp.types import (
    CreateMessageRequestParams,
    CreateMessageResult,
)

from mcp_agent.logging.logger import get_logger
from mcp_agent.mcp.interfaces import AugmentedLLMProtocol

<<<<<<< HEAD
# Import the converter since we've fixed the circular import
from mcp_agent.workflows.llm.sampling_converter import SamplingConverter
=======
>>>>>>> 4777f99b

logger = get_logger(__name__)


def create_sampling_llm(
    mcp_ctx: ClientSession, model_string: str
) -> AugmentedLLMProtocol:
    """
    Create an LLM instance for sampling without tools support.
    This utility function creates a minimal LLM instance based on the model string.

    Args:
        mcp_ctx: The MCP ClientSession
        model_string: The model to use (e.g. "passthrough", "claude-3-5-sonnet-latest")

    Returns:
        An initialized LLM instance ready to use
    """
    from mcp_agent.workflows.llm.model_factory import ModelFactory
    from mcp_agent.agents.agent import Agent, AgentConfig

<<<<<<< HEAD
    # Get application context from global state if available
=======
>>>>>>> 4777f99b
    app_context = None
    try:
        from mcp_agent.context import get_current_context

        app_context = get_current_context()
    except Exception:
        logger.warning("App context not available for sampling call")

    # Create a minimal agent configuration
    agent_config = AgentConfig(
        name="sampling_agent", instruction="You are a helpful AI Agent.", servers=[]
    )

<<<<<<< HEAD
    # Create agent with our application context (not the MCP context)
=======
>>>>>>> 4777f99b
    agent = Agent(
        config=agent_config,
        context=app_context,
        connection_persistence=False,
    )

    # Create the LLM using the factory
    factory = ModelFactory.create_factory(model_string)
    llm = factory(agent=agent)

    # Attach the LLM to the agent
    agent._llm = llm

    return llm


async def sample(
    mcp_ctx: ClientSession, params: CreateMessageRequestParams
) -> CreateMessageResult:
    """
    Handle sampling requests from the MCP protocol using SamplingConverter.

    This function:
    1. Extracts the model from the request
    2. Uses SamplingConverter to convert types
    3. Calls the LLM's generate_prompt method
    4. Returns the result as a CreateMessageResult

    Args:
        mcp_ctx: The MCP ClientSession
        params: The sampling request parameters

    Returns:
        A CreateMessageResult containing the LLM's response
    """
    model = None
    try:
        # Extract model from server config
        if (
            hasattr(mcp_ctx, "session")
            and hasattr(mcp_ctx.session, "server_config")
            and mcp_ctx.session.server_config
            and hasattr(mcp_ctx.session.server_config, "sampling")
            and mcp_ctx.session.server_config.sampling.model
        ):
            model = mcp_ctx.session.server_config.sampling.model

        if model is None:
            raise ValueError("No model configured")

        # Create an LLM instance
        llm = create_sampling_llm(mcp_ctx, model)

        # Extract all messages from the request params
        if not params.messages:
            raise ValueError("No messages provided")

        # Convert all SamplingMessages to PromptMessageMultipart objects
        conversation = SamplingConverter.convert_messages(params.messages)

        # Extract request parameters using our converter
        request_params = SamplingConverter.extract_request_params(params)

        # Use the new public apply_prompt method which is cleaner than calling the protected method
        llm_response = await llm.apply_prompt(conversation, request_params)
        logger.info(f"Complete sampling request : {llm_response[:50]}...")

        # Create result using our converter
        return SamplingConverter.create_message_result(
            response=llm_response, model=model
        )
    except Exception as e:
        logger.error(f"Error in sampling: {str(e)}")
        return SamplingConverter.error_result(
            error_message=f"Error in sampling: {str(e)}", model=model
        )<|MERGE_RESOLUTION|>--- conflicted
+++ resolved
@@ -12,11 +12,8 @@
 from mcp_agent.logging.logger import get_logger
 from mcp_agent.mcp.interfaces import AugmentedLLMProtocol
 
-<<<<<<< HEAD
 # Import the converter since we've fixed the circular import
 from mcp_agent.workflows.llm.sampling_converter import SamplingConverter
-=======
->>>>>>> 4777f99b
 
 logger = get_logger(__name__)
 
@@ -38,10 +35,6 @@
     from mcp_agent.workflows.llm.model_factory import ModelFactory
     from mcp_agent.agents.agent import Agent, AgentConfig
 
-<<<<<<< HEAD
-    # Get application context from global state if available
-=======
->>>>>>> 4777f99b
     app_context = None
     try:
         from mcp_agent.context import get_current_context
@@ -55,10 +48,6 @@
         name="sampling_agent", instruction="You are a helpful AI Agent.", servers=[]
     )
 
-<<<<<<< HEAD
-    # Create agent with our application context (not the MCP context)
-=======
->>>>>>> 4777f99b
     agent = Agent(
         config=agent_config,
         context=app_context,
